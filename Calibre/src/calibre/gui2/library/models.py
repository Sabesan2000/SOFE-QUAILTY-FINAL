--- conflicted
+++ resolved
@@ -561,7 +561,6 @@
         return self.rowCount(None)
 
     def get_book_display_info(self, idx):
-        print("display")
         mi = self.db.get_metadata(idx)
         mi.size = mi._proxy_metadata.book_size
         mi.cover_data = ('jpg', self.cover(idx))
@@ -569,20 +568,11 @@
         mi.field_metadata = self.db.field_metadata
 
         mi.path = self.db.abspath(idx, create_dirs=False)
-<<<<<<< HEAD
-        print(mi.path)
-=======
-
->>>>>>> 751b4037
+
         try:
         	mi.page = get_pdf_page(self, mi.path + mi.title + '.pdf')
         except:
-<<<<<<< HEAD
         	print("failed")
-=======
-        	print()
-        	
->>>>>>> 751b4037
         mi.format_files = self.db.new_api.format_files(self.db.data.index_to_id(idx))
 
         mi.row_number = idx
